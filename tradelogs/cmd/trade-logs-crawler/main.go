--- conflicted
+++ resolved
@@ -229,12 +229,8 @@
 		}
 
 		requiredWorkers := requiredWorkers(fromBlock, toBlock, maxBlocks, maxWorkers)
-<<<<<<< HEAD
 		p := workers.NewPool(sugar, requiredWorkers, storageInterface)
-=======
-		p := workers.NewPool(sugar, requiredWorkers, influxStorage)
 		startingBlocks := deployment.MustGetStartingBlocksFromContext(c)
->>>>>>> 50f95c3a
 		sugar.Debugw("number of fetcher jobs",
 			"from_block", fromBlock.String(),
 			"to_block", toBlock.String(),
